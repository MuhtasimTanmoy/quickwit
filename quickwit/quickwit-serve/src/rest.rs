// Copyright (C) 2023 Quickwit, Inc.
//
// Quickwit is offered under the AGPL v3.0 and as commercial software.
// For commercial licensing, contact us at hello@quickwit.io.
//
// AGPL:
// This program is free software: you can redistribute it and/or modify
// it under the terms of the GNU Affero General Public License as
// published by the Free Software Foundation, either version 3 of the
// License, or (at your option) any later version.
//
// This program is distributed in the hope that it will be useful,
// but WITHOUT ANY WARRANTY; without even the implied warranty of
// MERCHANTABILITY or FITNESS FOR A PARTICULAR PURPOSE. See the
// GNU Affero General Public License for more details.
//
// You should have received a copy of the GNU Affero General Public License
// along with this program. If not, see <http://www.gnu.org/licenses/>.

use std::net::SocketAddr;
use std::sync::Arc;

use hyper::http::HeaderValue;
use hyper::{http, Method};
use quickwit_common::tower::BoxFutureInfaillible;
use quickwit_proto::ServiceErrorCode;
use tower::make::Shared;
use tower::ServiceBuilder;
use tower_http::compression::predicate::{DefaultPredicate, Predicate, SizeAbove};
use tower_http::compression::CompressionLayer;
use tower_http::cors::CorsLayer;
use tracing::{error, info};
use warp::{redirect, Filter, Rejection, Reply};

use crate::cluster_api::cluster_handler;
use crate::delete_task_api::delete_task_api_handlers;
use crate::elastic_search_api::elastic_api_handlers;
use crate::health_check_api::health_check_handlers;
use crate::index_api::index_management_handlers;
use crate::indexing_api::indexing_get_handler;
use crate::ingest_api::ingest_api_handlers;
use crate::jaeger_api::jaeger_api_handlers;
use crate::json_api_response::{ApiError, JsonApiResponse};
use crate::metrics_api::metrics_handler;
use crate::node_info_handler::node_info_handler;
use crate::search_api::{search_get_handler, search_post_handler, search_stream_handler};
use crate::ui_handler::ui_handler;
use crate::{BodyFormat, BuildInfo, QuickwitServices, RuntimeInfo};

/// The minimum size a response body must be in order to
/// be automatically compressed with gzip.
const MINIMUM_RESPONSE_COMPRESSION_SIZE: u16 = 10 << 10;

#[derive(Debug)]
pub(crate) struct InvalidJsonRequest(pub serde_json::Error);

impl warp::reject::Reject for InvalidJsonRequest {}

#[derive(Debug)]
pub(crate) struct InvalidArgument(pub String);

impl warp::reject::Reject for InvalidArgument {}

/// Starts REST services.
pub(crate) async fn start_rest_server(
    rest_listen_addr: SocketAddr,
    quickwit_services: Arc<QuickwitServices>,
    readiness_trigger: BoxFutureInfaillible<()>,
    shutdown_signal: BoxFutureInfaillible<()>,
) -> anyhow::Result<()> {
    let request_counter = warp::log::custom(|_| {
        crate::SERVE_METRICS.http_requests_total.inc();
    });
    // Docs routes
    let api_doc = warp::path("openapi.json")
        .and(warp::get())
        .map(|| warp::reply::json(&crate::openapi::build_docs()));

    // `/health/*` routes.
    let health_check_routes = health_check_handlers(
        quickwit_services.cluster.clone(),
        quickwit_services.indexing_service_opt.clone(),
        quickwit_services.janitor_service_opt.clone(),
    );

    // `/metrics` route.
    let metrics_routes = warp::path("metrics").and(warp::get()).map(metrics_handler);

    // `/api/v1/*` routes.
<<<<<<< HEAD
    let api_v1_root_url = warp::path!("api" / "v1" / ..);
    let api_v1_routes = cluster_handler(quickwit_services.cluster.clone())
        .or(node_info_handler(
            BuildInfo::get(),
            RuntimeInfo::get(),
            quickwit_services.node_config.clone(),
        ))
        .or(indexing_get_handler(
            quickwit_services.indexing_service_opt.clone(),
        ))
        .or(search_get_handler(quickwit_services.search_service.clone()))
        .or(search_post_handler(
            quickwit_services.search_service.clone(),
        ))
        .or(search_stream_handler(
            quickwit_services.search_service.clone(),
        ))
        .or(ingest_api_handlers(
            ingest_router,
            ingest_service.clone(),
            quickwit_services.node_config.ingest_api_config.clone(),
        ))
        .or(index_management_handlers(
            quickwit_services.index_manager.clone(),
            quickwit_services.node_config.clone(),
        ))
        .or(delete_task_api_handlers(
            quickwit_services.metastore_client.clone(),
        ))
        .or(jaeger_api_handlers(
            quickwit_services.jaeger_service_opt.clone(),
        ))
        .or(elastic_api_handlers(
            quickwit_services.node_config.clone(),
            quickwit_services.search_service.clone(),
            ingest_service.clone(),
        ));
=======
    let api_v1_root_route = api_v1_routes(quickwit_services.clone());
>>>>>>> 735e3840

    let redirect_root_to_ui_route = warp::path::end()
        .and(warp::get())
        .map(|| redirect(http::Uri::from_static("/ui/search")));

    // Combine all the routes together.
    let rest_routes = api_v1_root_route
        .or(api_doc)
        .or(redirect_root_to_ui_route)
        .or(ui_handler())
        .or(health_check_routes)
        .or(metrics_routes)
        .with(request_counter)
        .recover(recover_fn)
        .boxed();

    let warp_service = warp::service(rest_routes);
    let compression_predicate =
        DefaultPredicate::new().and(SizeAbove::new(MINIMUM_RESPONSE_COMPRESSION_SIZE));
    let cors = build_cors(&quickwit_services.node_config.rest_config.cors_allow_origins);

    let service = ServiceBuilder::new()
        .layer(
            CompressionLayer::new()
                .gzip(true)
                .compress_when(compression_predicate),
        )
        .layer(cors)
        .service(warp_service);

    info!(
        rest_listen_addr=?rest_listen_addr,
        "Starting REST server listening on {rest_listen_addr}."
    );

    // `graceful_shutdown()` seems to be blocking in presence of existing connections.
    // The following approach of dropping the serve supposedly is not bullet proof, but it seems to
    // work in our unit test.
    //
    // See more of the discussion here:
    // https://github.com/hyperium/hyper/issues/2386
    let serve_fut = async move {
        tokio::select! {
             res = hyper::Server::bind(&rest_listen_addr).serve(Shared::new(service)) => { res }
             _ = shutdown_signal => { Ok(()) }
        }
    };

    let (serve_res, _trigger_res) = tokio::join!(serve_fut, readiness_trigger);
    serve_res?;
    Ok(())
}

fn api_v1_routes(
    quickwit_services: Arc<QuickwitServices>,
) -> impl Filter<Extract = (impl warp::Reply,), Error = Rejection> + Clone {
    if !quickwit_services
        .node_config
        .rest_config
        .extra_headers
        .is_empty()
    {
        info!(
            "Extra headers will be added to all responses: {:?}",
            quickwit_services.node_config.rest_config.extra_headers
        );
    }
    let api_v1_root_url = warp::path!("api" / "v1" / ..);
    api_v1_root_url
        .and(
            cluster_handler(quickwit_services.cluster.clone())
                .or(node_info_handler(
                    BuildInfo::get(),
                    RuntimeInfo::get(),
                    quickwit_services.node_config.clone(),
                ))
                .or(indexing_get_handler(
                    quickwit_services.indexing_service_opt.clone(),
                ))
                .or(search_get_handler(quickwit_services.search_service.clone()))
                .or(search_post_handler(
                    quickwit_services.search_service.clone(),
                ))
                .or(search_stream_handler(
                    quickwit_services.search_service.clone(),
                ))
                .or(ingest_api_handlers(
                    quickwit_services.ingest_router_service.clone(),
                    quickwit_services.ingest_service.clone(),
                    quickwit_services.node_config.ingest_api_config.clone(),
                ))
                .or(index_management_handlers(
                    quickwit_services.index_manager.clone(),
                    quickwit_services.node_config.clone(),
                ))
                .or(delete_task_api_handlers(
                    quickwit_services.metastore_client.clone(),
                ))
                .or(elastic_api_handlers(
                    quickwit_services.node_config.clone(),
                    quickwit_services.search_service.clone(),
                    quickwit_services.ingest_service.clone(),
                )),
        )
        .with(warp::reply::with::headers(
            quickwit_services
                .node_config
                .rest_config
                .extra_headers
                .clone(),
        ))
}

/// This function returns a formatted error based on the given rejection reason.
/// The ordering of rejection processing is very important, we need to start
/// with the most specific rejections and end with the most generic. If not, Quickwit
/// will return useless errors to the user.
// TODO: we may want in the future revamp rejections as our usage does not exactly
// match rejection behaviour. When a filter returns a rejection, it means that it
// did not match, but maybe another filter can. Consequently warp will continue
// to try to match other filters. Once a filter is matched, we can enter into
// our own logic and return a proper reply.
// More on this here: https://github.com/seanmonstar/warp/issues/388.
// We may use this work on the PR is merged: https://github.com/seanmonstar/warp/pull/909.
pub async fn recover_fn(rejection: Rejection) -> Result<impl Reply, Rejection> {
    let err = get_status_with_error(rejection);
    let status_code = err.service_code.to_http_status_code();
    Ok(JsonApiResponse::new::<(), _>(
        &Err(err),
        status_code,
        &BodyFormat::default(),
    ))
}

fn get_status_with_error(rejection: Rejection) -> ApiError {
    if let Some(error) = rejection.find::<crate::index_api::UnsupportedContentType>() {
        ApiError {
            service_code: ServiceErrorCode::UnsupportedMediaType,
            message: error.to_string(),
        }
    } else if rejection.is_not_found() {
        ApiError {
            service_code: ServiceErrorCode::NotFound,
            message: "Route not found".to_string(),
        }
    } else if let Some(error) = rejection.find::<serde_qs::Error>() {
        ApiError {
            service_code: ServiceErrorCode::BadRequest,
            message: error.to_string(),
        }
    } else if let Some(error) = rejection.find::<InvalidJsonRequest>() {
        // Happens when the request body could not be deserialized correctly.
        ApiError {
            service_code: ServiceErrorCode::BadRequest,
            message: error.0.to_string(),
        }
    } else if let Some(error) = rejection.find::<InvalidArgument>() {
        // Happens when the url path or request body contains invalid argument(s).
        ApiError {
            service_code: ServiceErrorCode::BadRequest,
            message: error.0.to_string(),
        }
    } else if let Some(error) = rejection.find::<warp::filters::body::BodyDeserializeError>() {
        // Happens when the request body could not be deserialized correctly.
        ApiError {
            service_code: ServiceErrorCode::BadRequest,
            message: error.to_string(),
        }
    } else if let Some(error) = rejection.find::<warp::reject::UnsupportedMediaType>() {
        ApiError {
            service_code: ServiceErrorCode::UnsupportedMediaType,
            message: error.to_string(),
        }
    } else if let Some(error) = rejection.find::<warp::reject::InvalidQuery>() {
        ApiError {
            service_code: ServiceErrorCode::BadRequest,
            message: error.to_string(),
        }
    } else if let Some(error) = rejection.find::<warp::reject::LengthRequired>() {
        ApiError {
            service_code: ServiceErrorCode::BadRequest,
            message: error.to_string(),
        }
    } else if let Some(error) = rejection.find::<warp::reject::MissingHeader>() {
        ApiError {
            service_code: ServiceErrorCode::BadRequest,
            message: error.to_string(),
        }
    } else if let Some(error) = rejection.find::<warp::reject::InvalidHeader>() {
        ApiError {
            service_code: ServiceErrorCode::BadRequest,
            message: error.to_string(),
        }
    } else if let Some(error) = rejection.find::<warp::reject::MethodNotAllowed>() {
        ApiError {
            service_code: ServiceErrorCode::MethodNotAllowed,
            message: error.to_string(),
        }
    } else if let Some(error) = rejection.find::<warp::reject::PayloadTooLarge>() {
        ApiError {
            service_code: ServiceErrorCode::BadRequest,
            message: error.to_string(),
        }
    } else {
        error!("REST server error: {:?}", rejection);
        ApiError {
            service_code: ServiceErrorCode::Internal,
            message: "internal server error".to_string(),
        }
    }
}

fn build_cors(cors_origins: &[String]) -> CorsLayer {
    let mut cors = CorsLayer::new().allow_methods([
        Method::GET,
        Method::POST,
        Method::PUT,
        Method::DELETE,
        Method::OPTIONS,
    ]);
    if !cors_origins.is_empty() {
        let allow_any = cors_origins.iter().any(|origin| origin.as_str() == "*");

        if allow_any {
            info!("CORS is enabled, all origins will be allowed");
            cors = cors.allow_origin(tower_http::cors::Any);
        } else {
            info!(origins = ?cors_origins, "CORS is enabled, the following origins will be allowed");
            let origins = cors_origins
                .iter()
                .map(|origin| origin.parse::<HeaderValue>().unwrap())
                .collect::<Vec<_>>();
            cors = cors.allow_origin(origins);
        };
    }

    cors
}

#[cfg(test)]
mod tests {
    use std::future::Future;
    use std::pin::Pin;
    use std::task::{Context, Poll};

    use http::HeaderName;
    use hyper::{Request, Response, StatusCode};
    use quickwit_cluster::{create_cluster_for_test, ChannelTransport};
    use quickwit_config::NodeConfig;
    use quickwit_index_management::IndexService;
    use quickwit_ingest::{IngestApiService, IngestServiceClient};
    use quickwit_proto::control_plane::ControlPlaneServiceClient;
    use quickwit_proto::ingest::router::IngestRouterServiceClient;
    use quickwit_proto::metastore::MetastoreServiceClient;
    use quickwit_search::MockSearchService;
    use quickwit_storage::StorageResolver;
    use tower::Service;

    use super::*;

    pub(crate) fn ingest_service_client() -> IngestServiceClient {
        let universe = quickwit_actors::Universe::new();
        let (ingest_service_mailbox, _) = universe.create_test_mailbox::<IngestApiService>();
        IngestServiceClient::from_mailbox(ingest_service_mailbox)
    }

    #[tokio::test]
    async fn test_cors() {
        // No cors enabled
        {
            let cors = build_cors(&[]);

            let mut layer = ServiceBuilder::new().layer(cors).service(HelloWorld);

            let resp = layer.call(Request::new(())).await.unwrap();
            let headers = resp.headers();
            assert_eq!(headers.get("Access-Control-Allow-Origin"), None);
            assert_eq!(headers.get("Access-Control-Allow-Methods"), None);
            assert_eq!(headers.get("Access-Control-Allow-Headers"), None);
            assert_eq!(headers.get("Access-Control-Max-Age"), None);

            let resp = layer
                .call(cors_request("http://localhost:3000"))
                .await
                .unwrap();
            let headers = resp.headers();
            assert_eq!(headers.get("Access-Control-Allow-Origin"), None);
            assert_eq!(
                headers.get("Access-Control-Allow-Methods"),
                Some(
                    &"GET,POST,PUT,DELETE,OPTIONS"
                        .parse::<HeaderValue>()
                        .unwrap()
                )
            );
            assert_eq!(headers.get("Access-Control-Allow-Headers"), None);
            assert_eq!(headers.get("Access-Control-Max-Age"), None);
        }

        // Wildcard cors enabled
        {
            let cors = build_cors(&["*".to_string()]);

            let mut layer = ServiceBuilder::new().layer(cors).service(HelloWorld);

            let resp = layer.call(Request::new(())).await.unwrap();
            let headers = resp.headers();
            assert_eq!(
                headers.get("Access-Control-Allow-Origin"),
                Some(&"*".parse::<HeaderValue>().unwrap())
            );
            assert_eq!(headers.get("Access-Control-Allow-Methods"), None);
            assert_eq!(headers.get("Access-Control-Allow-Headers"), None);
            assert_eq!(headers.get("Access-Control-Max-Age"), None);

            let resp = layer
                .call(cors_request("http://localhost:3000"))
                .await
                .unwrap();
            let headers = resp.headers();
            assert_eq!(
                headers.get("Access-Control-Allow-Origin"),
                Some(&"*".parse::<HeaderValue>().unwrap())
            );
            assert_eq!(
                headers.get("Access-Control-Allow-Methods"),
                Some(
                    &"GET,POST,PUT,DELETE,OPTIONS"
                        .parse::<HeaderValue>()
                        .unwrap()
                )
            );
            assert_eq!(headers.get("Access-Control-Allow-Headers"), None);
            assert_eq!(headers.get("Access-Control-Max-Age"), None);
        }

        // Specific origin cors enabled
        {
            let cors = build_cors(&["https://quickwit.io".to_string()]);

            let mut layer = ServiceBuilder::new().layer(cors).service(HelloWorld);

            let resp = layer.call(Request::new(())).await.unwrap();
            let headers = resp.headers();
            assert_eq!(headers.get("Access-Control-Allow-Origin"), None);
            assert_eq!(headers.get("Access-Control-Allow-Methods"), None);
            assert_eq!(headers.get("Access-Control-Allow-Headers"), None);
            assert_eq!(headers.get("Access-Control-Max-Age"), None);

            let resp = layer
                .call(cors_request("http://localhost:3000"))
                .await
                .unwrap();
            let headers = resp.headers();
            assert_eq!(headers.get("Access-Control-Allow-Origin"), None);
            assert_eq!(
                headers.get("Access-Control-Allow-Methods"),
                Some(
                    &"GET,POST,PUT,DELETE,OPTIONS"
                        .parse::<HeaderValue>()
                        .unwrap()
                )
            );
            assert_eq!(headers.get("Access-Control-Allow-Headers"), None);
            assert_eq!(headers.get("Access-Control-Max-Age"), None);

            let resp = layer
                .call(cors_request("https://quickwit.io"))
                .await
                .unwrap();
            let headers = resp.headers();
            assert_eq!(
                headers.get("Access-Control-Allow-Origin"),
                Some(&"https://quickwit.io".parse::<HeaderValue>().unwrap())
            );
            assert_eq!(
                headers.get("Access-Control-Allow-Methods"),
                Some(
                    &"GET,POST,PUT,DELETE,OPTIONS"
                        .parse::<HeaderValue>()
                        .unwrap()
                )
            );
            assert_eq!(headers.get("Access-Control-Allow-Headers"), None);
            assert_eq!(headers.get("Access-Control-Max-Age"), None);
        }

        // Specific multiple-origin cors enabled
        {
            let cors = build_cors(&[
                "https://quickwit.io".to_string(),
                "http://localhost:3000".to_string(),
            ]);

            let mut layer = ServiceBuilder::new().layer(cors).service(HelloWorld);

            let resp = layer.call(Request::new(())).await.unwrap();
            let headers = resp.headers();
            assert_eq!(headers.get("Access-Control-Allow-Origin"), None);
            assert_eq!(headers.get("Access-Control-Allow-Methods"), None);
            assert_eq!(headers.get("Access-Control-Allow-Headers"), None);
            assert_eq!(headers.get("Access-Control-Max-Age"), None);

            let resp = layer
                .call(cors_request("http://localhost:3000"))
                .await
                .unwrap();
            let headers = resp.headers();
            assert_eq!(
                headers.get("Access-Control-Allow-Origin"),
                Some(&"http://localhost:3000".parse::<HeaderValue>().unwrap())
            );
            assert_eq!(
                headers.get("Access-Control-Allow-Methods"),
                Some(
                    &"GET,POST,PUT,DELETE,OPTIONS"
                        .parse::<HeaderValue>()
                        .unwrap()
                )
            );
            assert_eq!(headers.get("Access-Control-Allow-Headers"), None);
            assert_eq!(headers.get("Access-Control-Max-Age"), None);

            let resp = layer
                .call(cors_request("https://quickwit.io"))
                .await
                .unwrap();
            let headers = resp.headers();
            assert_eq!(
                headers.get("Access-Control-Allow-Origin"),
                Some(&"https://quickwit.io".parse::<HeaderValue>().unwrap())
            );
            assert_eq!(
                headers.get("Access-Control-Allow-Methods"),
                Some(
                    &"GET,POST,PUT,DELETE,OPTIONS"
                        .parse::<HeaderValue>()
                        .unwrap()
                )
            );
            assert_eq!(headers.get("Access-Control-Allow-Headers"), None);
            assert_eq!(headers.get("Access-Control-Max-Age"), None);
        }
    }

    fn cors_request(origin: &'static str) -> Request<()> {
        let mut request = Request::new(());
        (*request.method_mut()) = Method::OPTIONS;
        request
            .headers_mut()
            .insert("Origin", HeaderValue::from_static(origin));
        request
    }

    struct HelloWorld;

    impl Service<Request<()>> for HelloWorld {
        type Response = Response<String>;
        type Error = http::Error;
        type Future = Pin<Box<dyn Future<Output = Result<Self::Response, Self::Error>>>>;

        fn poll_ready(&mut self, _cx: &mut Context<'_>) -> Poll<Result<(), Self::Error>> {
            Poll::Ready(Ok(()))
        }

        fn call(&mut self, _req: Request<()>) -> Self::Future {
            let body = "hello, world!\n".to_string();
            let resp = Response::builder()
                .status(StatusCode::OK)
                .body(body)
                .expect("Unable to create `http::Response`");

            let fut = async { Ok(resp) };

            Box::pin(fut)
        }
    }

    #[tokio::test]
    async fn test_extra_headers() {
        let mut node_config = NodeConfig::for_test();
        node_config.rest_config.extra_headers.insert(
            HeaderName::from_static("x-custom-header"),
            HeaderValue::from_static("custom-value"),
        );
        node_config.rest_config.extra_headers.insert(
            HeaderName::from_static("x-custom-header-2"),
            HeaderValue::from_static("custom-value-2"),
        );
        let metastore_client = MetastoreServiceClient::from(MetastoreServiceClient::mock());
        let index_service =
            IndexService::new(metastore_client.clone(), StorageResolver::unconfigured());
        let control_plane_service =
            ControlPlaneServiceClient::from(ControlPlaneServiceClient::mock());
        let transport = ChannelTransport::default();
        let cluster = create_cluster_for_test(Vec::new(), &[], &transport, false)
            .await
            .unwrap();
        let quickwit_services = QuickwitServices {
            _report_splits_subscription_handle_opt: None,
            _local_shards_update_listener_handle_opt: None,
            cluster,
            control_plane_service,
            indexing_service_opt: None,
            index_manager: index_service,
            ingest_service: ingest_service_client(),

            ingester_service_opt: None,
            ingest_router_service: IngestRouterServiceClient::from(
                IngestRouterServiceClient::mock(),
            ),
            janitor_service_opt: None,
            metastore_client,
            metastore_server_opt: None,
            node_config: Arc::new(node_config.clone()),
            search_service: Arc::new(MockSearchService::new()),
        };
        let handler = api_v1_routes(Arc::new(quickwit_services));
        let resp = warp::test::request()
            .path("/api/v1/version")
            .reply(&handler)
            .await;
        assert_eq!(resp.status(), 200);
        assert_eq!(
            resp.headers().get("x-custom-header").unwrap(),
            "custom-value"
        );
        assert_eq!(
            resp.headers().get("x-custom-header-2").unwrap(),
            "custom-value-2"
        );
    }
}<|MERGE_RESOLUTION|>--- conflicted
+++ resolved
@@ -87,47 +87,7 @@
     let metrics_routes = warp::path("metrics").and(warp::get()).map(metrics_handler);
 
     // `/api/v1/*` routes.
-<<<<<<< HEAD
-    let api_v1_root_url = warp::path!("api" / "v1" / ..);
-    let api_v1_routes = cluster_handler(quickwit_services.cluster.clone())
-        .or(node_info_handler(
-            BuildInfo::get(),
-            RuntimeInfo::get(),
-            quickwit_services.node_config.clone(),
-        ))
-        .or(indexing_get_handler(
-            quickwit_services.indexing_service_opt.clone(),
-        ))
-        .or(search_get_handler(quickwit_services.search_service.clone()))
-        .or(search_post_handler(
-            quickwit_services.search_service.clone(),
-        ))
-        .or(search_stream_handler(
-            quickwit_services.search_service.clone(),
-        ))
-        .or(ingest_api_handlers(
-            ingest_router,
-            ingest_service.clone(),
-            quickwit_services.node_config.ingest_api_config.clone(),
-        ))
-        .or(index_management_handlers(
-            quickwit_services.index_manager.clone(),
-            quickwit_services.node_config.clone(),
-        ))
-        .or(delete_task_api_handlers(
-            quickwit_services.metastore_client.clone(),
-        ))
-        .or(jaeger_api_handlers(
-            quickwit_services.jaeger_service_opt.clone(),
-        ))
-        .or(elastic_api_handlers(
-            quickwit_services.node_config.clone(),
-            quickwit_services.search_service.clone(),
-            ingest_service.clone(),
-        ));
-=======
     let api_v1_root_route = api_v1_routes(quickwit_services.clone());
->>>>>>> 735e3840
 
     let redirect_root_to_ui_route = warp::path::end()
         .and(warp::get())
@@ -195,6 +155,7 @@
             quickwit_services.node_config.rest_config.extra_headers
         );
     }
+
     let api_v1_root_url = warp::path!("api" / "v1" / ..);
     api_v1_root_url
         .and(
@@ -225,6 +186,9 @@
                 ))
                 .or(delete_task_api_handlers(
                     quickwit_services.metastore_client.clone(),
+                ))
+                .or(jaeger_api_handlers(
+                    quickwit_services.jaeger_service_opt.clone(),
                 ))
                 .or(elastic_api_handlers(
                     quickwit_services.node_config.clone(),
